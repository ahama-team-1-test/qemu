/*
 * Copyright (c) 2006 Fabrice Bellard
 *
 * Permission is hereby granted, free of charge, to any person obtaining a copy
 * of this software and associated documentation files (the "Software"), to deal
 * in the Software without restriction, including without limitation the rights
 * to use, copy, modify, merge, publish, distribute, sublicense, and/or sell
 * copies of the Software, and to permit persons to whom the Software is
 * furnished to do so, subject to the following conditions:
 *
 * The above copyright notice and this permission notice shall be included in
 * all copies or substantial portions of the Software.
 *
 * THE SOFTWARE IS PROVIDED "AS IS", WITHOUT WARRANTY OF ANY KIND, EXPRESS OR
 * IMPLIED, INCLUDING BUT NOT LIMITED TO THE WARRANTIES OF MERCHANTABILITY,
 * FITNESS FOR A PARTICULAR PURPOSE AND NONINFRINGEMENT. IN NO EVENT SHALL
 * THE AUTHORS OR COPYRIGHT HOLDERS BE LIABLE FOR ANY CLAIM, DAMAGES OR OTHER
 * LIABILITY, WHETHER IN AN ACTION OF CONTRACT, TORT OR OTHERWISE, ARISING FROM,
 * OUT OF OR IN CONNECTION WITH THE SOFTWARE OR THE USE OR OTHER DEALINGS IN
 * THE SOFTWARE.
 */
/*
 * QEMU ICH9 Emulation
 *
 *  Copyright (c) 2009, 2010, 2011
 *                Isaku Yamahata <yamahata at valinux co jp>
 *                VA Linux Systems Japan K.K.
 *  Copyright (C) 2012 Jason Baron <jbaron@redhat.com>
 *
 *  This is based on piix_pci.c, but heavily modified.
 *
 * This library is free software; you can redistribute it and/or
 * modify it under the terms of the GNU Lesser General Public
 * License as published by the Free Software Foundation; either
 * version 2 of the License, or (at your option) any later version.
 *
 * This library is distributed in the hope that it will be useful,
 * but WITHOUT ANY WARRANTY; without even the implied warranty of
 * MERCHANTABILITY or FITNESS FOR A PARTICULAR PURPOSE.  See the GNU
 * Lesser General Public License for more details.
 *
 * You should have received a copy of the GNU Lesser General Public
 * License along with this library; if not, see <http://www.gnu.org/licenses/>
 */

#include "qemu-common.h"
#include "hw.h"
#include "range.h"
#include "isa.h"
#include "sysbus.h"
#include "pc.h"
#include "apm.h"
#include "ioapic.h"
#include "pci.h"
#include "pcie_host.h"
#include "pci_bridge.h"
#include "ich9.h"
#include "acpi.h"
#include "acpi_ich9.h"
#include "pam.h"
#include "pci_internals.h"
#include "exec-memory.h"
#include "sysemu.h"

static int ich9_lpc_sci_irq(ICH9LPCState *lpc);

/*****************************************************************************/
/* ICH9 LPC PCI to ISA bridge */

static void ich9_lpc_reset(DeviceState *qdev);

/* chipset configuration register
 * to access chipset configuration registers, pci_[sg]et_{byte, word, long}
 * are used.
 * Although it's not pci configuration space, it's little endian as Intel.
 */

static void ich9_cc_update_ir(uint8_t irr[PCI_NUM_PINS], uint16_t ir)
{
    int intx;
    for (intx = 0; intx < PCI_NUM_PINS; intx++) {
        irr[intx] = (ir >> (intx * ICH9_CC_DIR_SHIFT)) & ICH9_CC_DIR_MASK;
    }
}

static void ich9_cc_update(ICH9LPCState *lpc)
{
    int slot;
    int pci_intx;

    const int reg_offsets[] = {
        ICH9_CC_D25IR,
        ICH9_CC_D26IR,
        ICH9_CC_D27IR,
        ICH9_CC_D28IR,
        ICH9_CC_D29IR,
        ICH9_CC_D30IR,
        ICH9_CC_D31IR,
    };
    const int *offset;

    /* D{25 - 31}IR, but D30IR is read only to 0. */
    for (slot = 25, offset = reg_offsets; slot < 32; slot++, offset++) {
        if (slot == 30) {
            continue;
        }
        ich9_cc_update_ir(lpc->irr[slot],
                          pci_get_word(lpc->chip_config + *offset));
    }

    /*
     * D30: DMI2PCI bridge
     * It is arbitrarily decided how INTx lines of PCI devicesbehind the bridge
     * are connected to pirq lines. Our choice is PIRQ[E-H].
     * INT[A-D] are connected to PIRQ[E-H]
     */
    for (pci_intx = 0; pci_intx < PCI_NUM_PINS; pci_intx++) {
        lpc->irr[30][pci_intx] = pci_intx + 4;
    }
}

static void ich9_cc_init(ICH9LPCState *lpc)
{
    int slot;
    int intx;

    /* the default irq routing is arbitrary as long as it matches with
     * acpi irq routing table.
     * The one that is incompatible with piix_pci(= bochs) one is
     * intentionally chosen to let the users know that the different
     * board is used.
     *
     * int[A-D] -> pirq[E-F]
     * avoid pirq A-D because they are used for pci express port
     */
    for (slot = 0; slot < PCI_SLOT_MAX; slot++) {
        for (intx = 0; intx < PCI_NUM_PINS; intx++) {
            lpc->irr[slot][intx] = (slot + intx) % 4 + 4;
        }
    }
    ich9_cc_update(lpc);
}

static void ich9_cc_reset(ICH9LPCState *lpc)
{
    uint8_t *c = lpc->chip_config;

    memset(lpc->chip_config, 0, sizeof(lpc->chip_config));

    pci_set_long(c + ICH9_CC_D31IR, ICH9_CC_DIR_DEFAULT);
    pci_set_long(c + ICH9_CC_D30IR, ICH9_CC_D30IR_DEFAULT);
    pci_set_long(c + ICH9_CC_D29IR, ICH9_CC_DIR_DEFAULT);
    pci_set_long(c + ICH9_CC_D28IR, ICH9_CC_DIR_DEFAULT);
    pci_set_long(c + ICH9_CC_D27IR, ICH9_CC_DIR_DEFAULT);
    pci_set_long(c + ICH9_CC_D26IR, ICH9_CC_DIR_DEFAULT);
    pci_set_long(c + ICH9_CC_D25IR, ICH9_CC_DIR_DEFAULT);

    ich9_cc_update(lpc);
}

static void ich9_cc_addr_len(uint64_t *addr, unsigned *len)
{
    *addr &= ICH9_CC_ADDR_MASK;
    if (*addr + *len >= ICH9_CC_SIZE) {
        *len = ICH9_CC_SIZE - *addr;
    }
}

/* val: little endian */
static void ich9_cc_write(void *opaque, hwaddr addr,
                          uint64_t val, unsigned len)
{
    ICH9LPCState *lpc = (ICH9LPCState *)opaque;

    ich9_cc_addr_len(&addr, &len);
    memcpy(lpc->chip_config + addr, &val, len);
    ich9_cc_update(lpc);
}

/* return value: little endian */
static uint64_t ich9_cc_read(void *opaque, hwaddr addr,
                              unsigned len)
{
    ICH9LPCState *lpc = (ICH9LPCState *)opaque;

    uint32_t val = 0;
    ich9_cc_addr_len(&addr, &len);
    memcpy(&val, lpc->chip_config + addr, len);
    return val;
}

/* IRQ routing */
/* */
static void ich9_lpc_rout(uint8_t pirq_rout, int *pic_irq, int *pic_dis)
{
    *pic_irq = pirq_rout & ICH9_LPC_PIRQ_ROUT_MASK;
    *pic_dis = pirq_rout & ICH9_LPC_PIRQ_ROUT_IRQEN;
}

static void ich9_lpc_pic_irq(ICH9LPCState *lpc, int pirq_num,
                             int *pic_irq, int *pic_dis)
{
    switch (pirq_num) {
    case 0 ... 3: /* A-D */
        ich9_lpc_rout(lpc->d.config[ICH9_LPC_PIRQA_ROUT + pirq_num],
                      pic_irq, pic_dis);
        return;
    case 4 ... 7: /* E-H */
        ich9_lpc_rout(lpc->d.config[ICH9_LPC_PIRQE_ROUT + (pirq_num - 4)],
                      pic_irq, pic_dis);
        return;
    default:
        break;
    }
    abort();
}

/* pic_irq: i8254 irq 0-15 */
static void ich9_lpc_update_pic(ICH9LPCState *lpc, int pic_irq)
{
    int i, pic_level;

    /* The pic level is the logical OR of all the PCI irqs mapped to it */
    pic_level = 0;
    for (i = 0; i < ICH9_LPC_NB_PIRQS; i++) {
        int tmp_irq;
        int tmp_dis;
        ich9_lpc_pic_irq(lpc, i, &tmp_irq, &tmp_dis);
        if (!tmp_dis && pic_irq == tmp_irq) {
            pic_level |= pci_bus_get_irq_level(lpc->d.bus, i);
        }
    }
    if (pic_irq == ich9_lpc_sci_irq(lpc)) {
        pic_level |= lpc->sci_level;
    }

    qemu_set_irq(lpc->pic[pic_irq], pic_level);
}

/* pirq: pirq[A-H] 0-7*/
static void ich9_lpc_update_by_pirq(ICH9LPCState *lpc, int pirq)
{
    int pic_irq;
    int pic_dis;

    ich9_lpc_pic_irq(lpc, pirq, &pic_irq, &pic_dis);
    assert(pic_irq < ICH9_LPC_PIC_NUM_PINS);
    if (pic_dis) {
        return;
    }

    ich9_lpc_update_pic(lpc, pic_irq);
}

/* APIC mode: GSIx: PIRQ[A-H] -> GSI 16, ... no pirq shares same APIC pins. */
static int ich9_pirq_to_gsi(int pirq)
{
    return pirq + ICH9_LPC_PIC_NUM_PINS;
}

static int ich9_gsi_to_pirq(int gsi)
{
    return gsi - ICH9_LPC_PIC_NUM_PINS;
}

static void ich9_lpc_update_apic(ICH9LPCState *lpc, int gsi)
{
    int level = 0;

    if (gsi >= ICH9_LPC_PIC_NUM_PINS) {
        level |= pci_bus_get_irq_level(lpc->d.bus, ich9_gsi_to_pirq(gsi));
    }
    if (gsi == ich9_lpc_sci_irq(lpc)) {
        level |= lpc->sci_level;
    }

    qemu_set_irq(lpc->ioapic[gsi], level);
}

void ich9_lpc_set_irq(void *opaque, int pirq, int level)
{
    ICH9LPCState *lpc = opaque;

    assert(0 <= pirq);
    assert(pirq < ICH9_LPC_NB_PIRQS);

    ich9_lpc_update_apic(lpc, ich9_pirq_to_gsi(pirq));
    ich9_lpc_update_by_pirq(lpc, pirq);
}

/* return the pirq number (PIRQ[A-H]:0-7) corresponding to
 * a given device irq pin.
 */
int ich9_lpc_map_irq(PCIDevice *pci_dev, int intx)
{
    BusState *bus = qdev_get_parent_bus(&pci_dev->qdev);
    PCIBus *pci_bus = PCI_BUS(bus);
    PCIDevice *lpc_pdev =
            pci_bus->devices[PCI_DEVFN(ICH9_LPC_DEV, ICH9_LPC_FUNC)];
    ICH9LPCState *lpc = ICH9_LPC_DEVICE(lpc_pdev);

    return lpc->irr[PCI_SLOT(pci_dev->devfn)][intx];
}

static int ich9_lpc_sci_irq(ICH9LPCState *lpc)
{
    switch (lpc->d.config[ICH9_LPC_ACPI_CTRL] &
            ICH9_LPC_ACPI_CTRL_SCI_IRQ_SEL_MASK) {
    case ICH9_LPC_ACPI_CTRL_9:
        return 9;
    case ICH9_LPC_ACPI_CTRL_10:
        return 10;
    case ICH9_LPC_ACPI_CTRL_11:
        return 11;
    case ICH9_LPC_ACPI_CTRL_20:
        return 20;
    case ICH9_LPC_ACPI_CTRL_21:
        return 21;
    default:
        /* reserved */
        break;
    }
    return -1;
}

static void ich9_set_sci(void *opaque, int irq_num, int level)
{
    ICH9LPCState *lpc = opaque;
    int irq;

    assert(irq_num == 0);
    level = !!level;
    if (level == lpc->sci_level) {
        return;
    }
    lpc->sci_level = level;

    irq = ich9_lpc_sci_irq(lpc);
    if (irq < 0) {
        return;
    }

    ich9_lpc_update_apic(lpc, irq);
    if (irq < ICH9_LPC_PIC_NUM_PINS) {
        ich9_lpc_update_pic(lpc, irq);
    }
}

void ich9_lpc_pm_init(PCIDevice *lpc_pci, qemu_irq cmos_s3)
{
    ICH9LPCState *lpc = ICH9_LPC_DEVICE(lpc_pci);
    qemu_irq *sci_irq;

    sci_irq = qemu_allocate_irqs(ich9_set_sci, lpc, 1);
    ich9_pm_init(&lpc->pm, sci_irq[0], cmos_s3);

    ich9_lpc_reset(&lpc->d.qdev);
}

/* APM */

static void ich9_apm_ctrl_changed(uint32_t val, void *arg)
{
    ICH9LPCState *lpc = arg;

    /* ACPI specs 3.0, 4.7.2.5 */
    acpi_pm1_cnt_update(&lpc->pm.acpi_regs,
                        val == ICH9_APM_ACPI_ENABLE,
                        val == ICH9_APM_ACPI_DISABLE);

    /* SMI_EN = PMBASE + 30. SMI control and enable register */
    if (lpc->pm.smi_en & ICH9_PMIO_SMI_EN_APMC_EN) {
        cpu_interrupt(first_cpu, CPU_INTERRUPT_SMI);
    }
}

/* config:PMBASE */
static void
ich9_lpc_pmbase_update(ICH9LPCState *lpc)
{
    uint32_t pm_io_base = pci_get_long(lpc->d.config + ICH9_LPC_PMBASE);
    pm_io_base &= ICH9_LPC_PMBASE_BASE_ADDRESS_MASK;

    ich9_pm_iospace_update(&lpc->pm, pm_io_base);
}

/* config:RBCA */
static void ich9_lpc_rcba_update(ICH9LPCState *lpc, uint32_t rbca_old)
{
    uint32_t rbca = pci_get_long(lpc->d.config + ICH9_LPC_RCBA);

    if (rbca_old & ICH9_LPC_RCBA_EN) {
            memory_region_del_subregion(get_system_memory(), &lpc->rbca_mem);
    }
    if (rbca & ICH9_LPC_RCBA_EN) {
            memory_region_add_subregion_overlap(get_system_memory(),
                                                rbca & ICH9_LPC_RCBA_BA_MASK,
                                                &lpc->rbca_mem, 1);
    }
}

static int ich9_lpc_post_load(void *opaque, int version_id)
{
    ICH9LPCState *lpc = opaque;

    ich9_lpc_pmbase_update(lpc);
    ich9_lpc_rcba_update(lpc, 0 /* disabled ICH9_LPC_RBCA_EN */);
    return 0;
}

static void ich9_lpc_config_write(PCIDevice *d,
                                  uint32_t addr, uint32_t val, int len)
{
    ICH9LPCState *lpc = ICH9_LPC_DEVICE(d);
    uint32_t rbca_old = pci_get_long(d->config + ICH9_LPC_RCBA);

    pci_default_write_config(d, addr, val, len);
    if (ranges_overlap(addr, len, ICH9_LPC_PMBASE, 4)) {
        ich9_lpc_pmbase_update(lpc);
    }
    if (ranges_overlap(addr, len, ICH9_LPC_RCBA, 4)) {
        ich9_lpc_rcba_update(lpc, rbca_old);
    }
}

static void ich9_lpc_reset(DeviceState *qdev)
{
    PCIDevice *d = PCI_DEVICE(qdev);
    ICH9LPCState *lpc = ICH9_LPC_DEVICE(d);
    uint32_t rbca_old = pci_get_long(d->config + ICH9_LPC_RCBA);
    int i;

    for (i = 0; i < 4; i++) {
        pci_set_byte(d->config + ICH9_LPC_PIRQA_ROUT + i,
                     ICH9_LPC_PIRQ_ROUT_DEFAULT);
    }
    for (i = 0; i < 4; i++) {
        pci_set_byte(d->config + ICH9_LPC_PIRQE_ROUT + i,
                     ICH9_LPC_PIRQ_ROUT_DEFAULT);
    }
    pci_set_byte(d->config + ICH9_LPC_ACPI_CTRL, ICH9_LPC_ACPI_CTRL_DEFAULT);

    pci_set_long(d->config + ICH9_LPC_PMBASE, ICH9_LPC_PMBASE_DEFAULT);
    pci_set_long(d->config + ICH9_LPC_RCBA, ICH9_LPC_RCBA_DEFAULT);

    ich9_cc_reset(lpc);

    ich9_lpc_pmbase_update(lpc);
    ich9_lpc_rcba_update(lpc, rbca_old);

    lpc->sci_level = 0;
}

static const MemoryRegionOps rbca_mmio_ops = {
    .read = ich9_cc_read,
    .write = ich9_cc_write,
    .endianness = DEVICE_LITTLE_ENDIAN,
};

static void ich9_lpc_machine_ready(Notifier *n, void *opaque)
{
    ICH9LPCState *s = container_of(n, ICH9LPCState, machine_ready);
    uint8_t *pci_conf;

    pci_conf = s->d.config;
    if (isa_is_ioport_assigned(0x3f8)) {
        /* com1 */
        pci_conf[0x82] |= 0x01;
    }
    if (isa_is_ioport_assigned(0x2f8)) {
        /* com2 */
        pci_conf[0x82] |= 0x02;
    }
    if (isa_is_ioport_assigned(0x378)) {
        /* lpt */
        pci_conf[0x82] |= 0x04;
    }
    if (isa_is_ioport_assigned(0x3f0)) {
        /* floppy */
        pci_conf[0x82] |= 0x08;
    }
}

static int ich9_lpc_initfn(PCIDevice *d)
{
    ICH9LPCState *lpc = ICH9_LPC_DEVICE(d);
    ISABus *isa_bus;

    isa_bus = isa_bus_new(&d->qdev, get_system_io());

    pci_set_long(d->wmask + ICH9_LPC_PMBASE,
                 ICH9_LPC_PMBASE_BASE_ADDRESS_MASK);

    memory_region_init_io(&lpc->rbca_mem, &rbca_mmio_ops, lpc,
                            "lpc-rbca-mmio", ICH9_CC_SIZE);

    lpc->isa_bus = isa_bus;

    ich9_cc_init(lpc);
<<<<<<< HEAD
    apm_init(d, &lpc->apm, ich9_apm_ctrl_changed, lpc);
=======
    apm_init(&lpc->apm, ich9_apm_ctrl_changed, lpc);

    lpc->machine_ready.notify = ich9_lpc_machine_ready;
    qemu_add_machine_init_done_notifier(&lpc->machine_ready);

>>>>>>> 3e437498
    return 0;
}

static const VMStateDescription vmstate_ich9_lpc = {
    .name = "ICH9LPC",
    .version_id = 1,
    .minimum_version_id = 1,
    .minimum_version_id_old = 1,
    .post_load = ich9_lpc_post_load,
    .fields = (VMStateField[]) {
        VMSTATE_PCI_DEVICE(d, ICH9LPCState),
        VMSTATE_STRUCT(apm, ICH9LPCState, 0, vmstate_apm, APMState),
        VMSTATE_STRUCT(pm, ICH9LPCState, 0, vmstate_ich9_pm, ICH9LPCPMRegs),
        VMSTATE_UINT8_ARRAY(chip_config, ICH9LPCState, ICH9_CC_SIZE),
        VMSTATE_UINT32(sci_level, ICH9LPCState),
        VMSTATE_END_OF_LIST()
    }
};

static void ich9_lpc_class_init(ObjectClass *klass, void *data)
{
    DeviceClass *dc = DEVICE_CLASS(klass);
    PCIDeviceClass *k = PCI_DEVICE_CLASS(klass);

    dc->reset = ich9_lpc_reset;
    k->init = ich9_lpc_initfn;
    dc->vmsd = &vmstate_ich9_lpc;
    dc->no_user = 1;
    k->config_write = ich9_lpc_config_write;
    dc->desc = "ICH9 LPC bridge";
    k->vendor_id = PCI_VENDOR_ID_INTEL;
    k->device_id = PCI_DEVICE_ID_INTEL_ICH9_8;
    k->revision = ICH9_A2_LPC_REVISION;
    k->class_id = PCI_CLASS_BRIDGE_ISA;

}

static const TypeInfo ich9_lpc_info = {
    .name       = TYPE_ICH9_LPC_DEVICE,
    .parent     = TYPE_PCI_DEVICE,
    .instance_size = sizeof(struct ICH9LPCState),
    .class_init  = ich9_lpc_class_init,
};

static void ich9_lpc_register(void)
{
    type_register_static(&ich9_lpc_info);
}

type_init(ich9_lpc_register);<|MERGE_RESOLUTION|>--- conflicted
+++ resolved
@@ -497,15 +497,11 @@
     lpc->isa_bus = isa_bus;
 
     ich9_cc_init(lpc);
-<<<<<<< HEAD
     apm_init(d, &lpc->apm, ich9_apm_ctrl_changed, lpc);
-=======
-    apm_init(&lpc->apm, ich9_apm_ctrl_changed, lpc);
 
     lpc->machine_ready.notify = ich9_lpc_machine_ready;
     qemu_add_machine_init_done_notifier(&lpc->machine_ready);
 
->>>>>>> 3e437498
     return 0;
 }
 
